import { createBrowserRouter } from "react-router-dom";
import App from "./App";
<<<<<<< HEAD
import Process from "./pages/Process";
import Loading from "./pages/Loading";
=======
import Ocr from "./pages/Ocr";
import StructuredOutput from "./pages/StructuredOutput";
import CarbonInsights from "./pages/CarbonInsights";
>>>>>>> c8c08245

export const router = createBrowserRouter([
    {
        path: "/",
        element: <App />,
    },
    {
        path: "/process",
        element: <Process />,
    },
    {
        path: "/loading",
        element: <Loading />,
    },
    {
        path: "/insights",
        element: <CarbonInsights />,
    },
]);<|MERGE_RESOLUTION|>--- conflicted
+++ resolved
@@ -1,13 +1,8 @@
 import { createBrowserRouter } from "react-router-dom";
 import App from "./App";
-<<<<<<< HEAD
+import CarbonInsights from "./pages/CarbonInsights";
+import Loading from "./pages/Loading";
 import Process from "./pages/Process";
-import Loading from "./pages/Loading";
-=======
-import Ocr from "./pages/Ocr";
-import StructuredOutput from "./pages/StructuredOutput";
-import CarbonInsights from "./pages/CarbonInsights";
->>>>>>> c8c08245
 
 export const router = createBrowserRouter([
     {
@@ -19,7 +14,7 @@
         element: <Process />,
     },
     {
-        path: "/loading",
+        path: "/loading-output",
         element: <Loading />,
     },
     {
